--- conflicted
+++ resolved
@@ -87,24 +87,13 @@
     // Create common IAM policy statements for Lambda functions
     const bedrockPolicyStatement = new iam.PolicyStatement({
       effect: iam.Effect.ALLOW,
-<<<<<<< HEAD
-      // must match a wildcard of this pattern: arn:aws:bedrock:us-east-1:543999415209:inference-profile/us.anthropic.claude-3-7-sonnet-20250219-v1:0
-      // arn:aws:bedrock:us-east-1:543999415209:inference-profile/us.anthropic*
-      // do it here:
-=======
->>>>>>> c65c1963
       resources: ['*'],
       actions: [
         'bedrock:InvokeModel',
         'bedrock:ListFoundationModels',
-<<<<<<< HEAD
         'bedrock:InvokeModelWithResponseStream'
       ],
     });
-=======
-      ]
-    }));
->>>>>>> c65c1963
 
     const dynamodbPolicyStatement = new iam.PolicyStatement({
       effect: iam.Effect.ALLOW,
@@ -158,7 +147,6 @@
       layers: [boto3Layer],
     });
 
-<<<<<<< HEAD
     // 2. Classify Lambda
     const classifyLambda = new lambda.Function(this, 'ClassifyLambda', {
       functionName: 'ai-underwriting-classify',
@@ -312,23 +300,6 @@
             key: [{ prefix: 'uploads/' }],
             size: [{ numeric: ['>', 0] }], // Only trigger for actual files with size > 0
           },
-=======
-    // Create Fargate Service with ALB
-    const backendService = new ecs_patterns.ApplicationLoadBalancedFargateService(this, 'BackendService', {
-      cluster,
-      cpu: 1024, // Increased for ML workloads
-      memoryLimitMiB: 4096,
-      desiredCount: 1,
-      taskImageOptions: {
-        containerPort: 5000,
-        image: ecs.ContainerImage.fromAsset('../backend', {
-          platform: Platform.LINUX_AMD64
-        }),
-        environment: {
-          AWS_REGION: this.region,
-          ANALYSIS_TABLE_NAME: analysisTable.tableName,
-          UPLOAD_BUCKET_NAME: uploadBucket.bucketName,
->>>>>>> c65c1963
         },
       },
     });
